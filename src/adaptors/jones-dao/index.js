--- conflicted
+++ resolved
@@ -1,8 +1,4 @@
-<<<<<<< HEAD
-const sdk = require('@defillama/sdk4');
-=======
 const sdk = require('@defillama/sdk5');
->>>>>>> a0dfe133
 const utils = require('../utils');
 
 const lockerABI = require('./aura-locker-abi.json');
