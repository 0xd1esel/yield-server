const utils = require('../utils');

const poolsFunction = async () => {
  const dataTvl = await utils.getData('https://bolide.fi/api/tvl');
  const apyData = await utils.getData('https://bolide.fi/api/apy');

<<<<<<< HEAD
  const lrsTvlData = dataTvl.strategiesTvl.find(({ name }) => name === 'LOW_RISK_STRATEGY');
  const lrsApyData = apyData.strategiesApy.find(({ name }) => name === 'LOW_RISK_STRATEGY');

  const btcTvlData = dataTvl.strategiesTvl.find(({ name }) => name === 'BTC Strategy');
  const btcApyData = apyData.strategiesApy.find(({ name }) => name === 'BTC Strategy');

  const ethTvlData = dataTvl.strategiesTvl.find(({ name }) => name === 'ETH Strategy');
  const ethApyData = apyData.strategiesApy.find(({ name }) => name === 'ETH Strategy');
=======
  const lrsTvl = dataTvl.strategiesTvl.find(
    ({ name }) => name === 'LOW_RISK_STRATEGY'
  ).tvl;
  const lrsApy = apyData.strategiesApy.find(
    ({ name }) => name === 'LOW_RISK_STRATEGY'
  ).apy;

  const btcTvl = dataTvl.strategiesTvl.find(
    ({ name }) => name === 'BTC Strategy'
  ).tvl;
  const btcApy = apyData.strategiesApy.find(
    ({ name }) => name === 'BTC Strategy'
  ).apy;

  const ethTvl = dataTvl.strategiesTvl.find(
    ({ name }) => name === 'ETH Strategy'
  ).tvl;
  const ethApy = apyData.strategiesApy.find(
    ({ name }) => name === 'ETH Strategy'
  ).apy;
>>>>>>> 63f95633

  const lowRiskPools = [
    {
      pool: '0xf1f25A26499B023200B3f9A30a8eCEE87b031Ee1' + 'USDT',
      chain: 'binance',
      project: 'bolide',
<<<<<<< HEAD
      symbol: 'USDT',
      tvlUsd: lrsTvlData.tokensTvl['USDT'].tvl,
      apy: lrsApyData.apy
    },
    {
      pool: '0xf1f25A26499B023200B3f9A30a8eCEE87b031Ee1' + 'USDC',
      chain: 'binance',
      project: 'bolide',
      symbol: 'USDC',
      tvlUsd: lrsTvlData.tokensTvl['USDC'].tvl,
      apy: lrsApyData.apy
    },
    {
      pool: '0xf1f25A26499B023200B3f9A30a8eCEE87b031Ee1' + 'BUSD',
      chain: 'binance',
      project: 'bolide',
      symbol: 'BUSD',
      tvlUsd: lrsTvlData.tokensTvl['BUSD'].tvl,
      apy: lrsApyData.apy
    }
=======
      symbol: 'USDT-USDC-BUSD-DAI',
      tvlUsd: lrsTvl,
      apy: lrsApy,
    },
>>>>>>> 63f95633
  ];

  const btcPools = [
    {
      pool: '0xed18f1CE58fED758C7937cC0b8BE66CB02Dc45c6' + 'BTC',
      chain: 'binance',
      project: 'bolide',
      symbol: 'BTC',
<<<<<<< HEAD
      tvlUsd: btcTvlData.tokensTvl['BTC'].tvl,
      apy: btcApyData.apy
    }
=======
      tvlUsd: btcTvl,
      apy: btcApy,
    },
>>>>>>> 63f95633
  ];

  const ethPools = [
    {
      pool: '0x941ef9AaF3277052e2e6c737ae9a75b229A20988' + 'ETH',
      chain: 'binance',
      project: 'bolide',
      symbol: 'ETH',
<<<<<<< HEAD
      tvlUsd: ethTvlData.tokensTvl['ETH'].tvl,
      apy: ethApyData.apy
    }
=======
      tvlUsd: ethTvl,
      apy: ethApy,
    },
>>>>>>> 63f95633
  ];

  const stakingBlid = [
    {
      pool: '0x3782C47E62b13d579fe748946AEf7142B45B2cf7' + '0',
      chain: 'binance',
      project: 'bolide',
      symbol: 'BLID',
      tvlUsd: dataTvl.stakingTvl,
      apy: apyData.stakingApy,
    },
  ];

  const farmingBlidUsdt = [
    {
      pool: '0x3782C47E62b13d579fe748946AEf7142B45B2cf7' + '1',
      chain: 'binance',
      project: 'bolide',
      symbol: 'BLID-USDT',
      tvlUsd: dataTvl.farmingTvl,
      apy: apyData.farmingApy,
    },
  ];

  return [
    ...lowRiskPools,
    ...btcPools,
    ...ethPools,
    ...stakingBlid,
    ...farmingBlidUsdt,
  ];
};

module.exports = {
  timetravel: false,
  apy: poolsFunction,
  url: 'https://app.bolide.fi/#/',
};<|MERGE_RESOLUTION|>--- conflicted
+++ resolved
@@ -1,10 +1,13 @@
 const utils = require('../utils');
 
 const poolsFunction = async () => {
-  const dataTvl = await utils.getData('https://bolide.fi/api/tvl');
-  const apyData = await utils.getData('https://bolide.fi/api/apy');
+  const dataTvl = await utils.getData(
+    'https://bolide.fi/api/tvl'
+  );
+  const apyData = await utils.getData(
+    'https://bolide.fi/api/apy'
+  );
 
-<<<<<<< HEAD
   const lrsTvlData = dataTvl.strategiesTvl.find(({ name }) => name === 'LOW_RISK_STRATEGY');
   const lrsApyData = apyData.strategiesApy.find(({ name }) => name === 'LOW_RISK_STRATEGY');
 
@@ -13,38 +16,15 @@
 
   const ethTvlData = dataTvl.strategiesTvl.find(({ name }) => name === 'ETH Strategy');
   const ethApyData = apyData.strategiesApy.find(({ name }) => name === 'ETH Strategy');
-=======
-  const lrsTvl = dataTvl.strategiesTvl.find(
-    ({ name }) => name === 'LOW_RISK_STRATEGY'
-  ).tvl;
-  const lrsApy = apyData.strategiesApy.find(
-    ({ name }) => name === 'LOW_RISK_STRATEGY'
-  ).apy;
-
-  const btcTvl = dataTvl.strategiesTvl.find(
-    ({ name }) => name === 'BTC Strategy'
-  ).tvl;
-  const btcApy = apyData.strategiesApy.find(
-    ({ name }) => name === 'BTC Strategy'
-  ).apy;
-
-  const ethTvl = dataTvl.strategiesTvl.find(
-    ({ name }) => name === 'ETH Strategy'
-  ).tvl;
-  const ethApy = apyData.strategiesApy.find(
-    ({ name }) => name === 'ETH Strategy'
-  ).apy;
->>>>>>> 63f95633
 
   const lowRiskPools = [
     {
       pool: '0xf1f25A26499B023200B3f9A30a8eCEE87b031Ee1' + 'USDT',
       chain: 'binance',
       project: 'bolide',
-<<<<<<< HEAD
       symbol: 'USDT',
       tvlUsd: lrsTvlData.tokensTvl['USDT'].tvl,
-      apy: lrsApyData.apy
+      apy: lrsApyData.apy,
     },
     {
       pool: '0xf1f25A26499B023200B3f9A30a8eCEE87b031Ee1' + 'USDC',
@@ -52,7 +32,7 @@
       project: 'bolide',
       symbol: 'USDC',
       tvlUsd: lrsTvlData.tokensTvl['USDC'].tvl,
-      apy: lrsApyData.apy
+      apy: lrsApyData.apy,
     },
     {
       pool: '0xf1f25A26499B023200B3f9A30a8eCEE87b031Ee1' + 'BUSD',
@@ -60,14 +40,8 @@
       project: 'bolide',
       symbol: 'BUSD',
       tvlUsd: lrsTvlData.tokensTvl['BUSD'].tvl,
-      apy: lrsApyData.apy
-    }
-=======
-      symbol: 'USDT-USDC-BUSD-DAI',
-      tvlUsd: lrsTvl,
-      apy: lrsApy,
+      apy: lrsApyData.apy,
     },
->>>>>>> 63f95633
   ];
 
   const btcPools = [
@@ -76,15 +50,9 @@
       chain: 'binance',
       project: 'bolide',
       symbol: 'BTC',
-<<<<<<< HEAD
       tvlUsd: btcTvlData.tokensTvl['BTC'].tvl,
-      apy: btcApyData.apy
-    }
-=======
-      tvlUsd: btcTvl,
-      apy: btcApy,
+      apy: btcApyData.apy,
     },
->>>>>>> 63f95633
   ];
 
   const ethPools = [
@@ -93,15 +61,9 @@
       chain: 'binance',
       project: 'bolide',
       symbol: 'ETH',
-<<<<<<< HEAD
       tvlUsd: ethTvlData.tokensTvl['ETH'].tvl,
-      apy: ethApyData.apy
-    }
-=======
-      tvlUsd: ethTvl,
-      apy: ethApy,
+      apy: ethApyData.apy,
     },
->>>>>>> 63f95633
   ];
 
   const stakingBlid = [
@@ -132,6 +94,7 @@
     ...ethPools,
     ...stakingBlid,
     ...farmingBlidUsdt,
+
   ];
 };
 
